--- conflicted
+++ resolved
@@ -246,7 +246,6 @@
 
             # TODO: Test stats methods
 
-<<<<<<< HEAD
         def testFileDeletion( self ):
             """
             Intended to cover the batch deletion of items in the AWSJobStore, but it doesn't hurt running it on the
@@ -261,12 +260,9 @@
             for file in file_list:
                 self.assertRaises(NoSuchFileException, self.master.readFileStream(file).__enter__)
 
-        def testMultipartUploads( self ):
-=======
         partSize = 5 * 1024 * 1024
 
         def testMultipartUploads(self):
->>>>>>> c4d6be26
             """
             This test is meant to cover multi-part uploads in the AWSJobStore but it doesn't hurt
             running it against the other job stores as well.
