--- conflicted
+++ resolved
@@ -8,13 +8,12 @@
         self.childJobStoreIdToParentJob = {} #This is a hash of jobStoreIDs to
         #the parent jobs.
         self.childCounts = {} #Hash of jobs to counts of numbers of children.
-        self.updatedJobs = set() #Jobs that have no children but
+        self.updatedJobs = set() #Jobs that have no children but 
         #one or more follow-on commands
         self.shellJobs = set() #Jobs that have no children or follow-on commands
 
-<<<<<<< HEAD
 class AbstractJobStore(object):
-    """
+    """ 
     Represents the jobTree on disk/in a db.
     """
 
@@ -23,13 +22,7 @@
     # FIXME: jobStoreString should not be part of this signature and concrete subclasses should be able to define
     # their own specific init parameters
 
-    def __init__(self, jobStoreString, create, config):
-=======
-class AbstractJobStore:
-    """Represents the jobTree on disk/in a db.
-    """ 
     def __init__(self, jobStoreString, create=False, config=None):
->>>>>>> 6b271045
         """jobStoreString is a configuration string used to initialise the jobStore.
         If config != None then the config option is written to the global shared file
         "config.xml", which can be retrieved using the readSharedFileStream method with the 
@@ -46,32 +39,32 @@
             fileHandle = self.readSharedFileStream("config.xml")
             self.config = ET.parse(fileHandle).getroot()
             fileHandle.close()
-
+            
     @abstractmethod
     def createFirstJob(self, command, memory, cpu):
         """Creates and returns the root job of the jobTree from which all others must be created. 
         This will only be called once, at the very beginning of the jobTree creation.
         """
         raise NotImplementedError()
-
+    
     @abstractmethod
     def exists(self, jobStoreID):
         """Returns true if the job is in the store, else false.
         """
         raise NotImplementedError()
-
+    
     @abstractmethod
     def load(self, jobStoreID):
         """Loads a job for the given jobStoreID.
         """
         raise NotImplementedError()
-
+    
     @abstractmethod
     def write(self, job):
         """Updates a job's status in the store atomically
         """
         raise NotImplementedError()
-
+    
     @abstractmethod
     def update(self, job, childCommands):
         """Creates a set of child jobs for the given job using the list of child-commands 
@@ -79,20 +72,20 @@
         Each child command is represented as a tuple of command, memory and cpu.
         """
         raise NotImplementedError()
-
+    
     @abstractmethod
     def delete(self, job):
         """Removes from store atomically, can not then subsequently call load(), 
         write(), update(), etc. with the job.
         """
         raise NotImplementedError()
-
+    
     @abstractmethod
     def loadJobTreeState(self):
         """Initialises self.jobTreeState from the contents of the store.
         """
         raise NotImplementedError()
-
+    
     @abstractmethod
     def writeFile(self, jobStoreID, localFileName):
         """Takes a file (as a path) and uploads it to to the jobStore file system, returns
@@ -101,60 +94,60 @@
         job.jobStoreID will be removed from the jobStore.
         """
         raise NotImplementedError()
-
+    
     @abstractmethod
     def updateFile(self, jobStoreFileID, localFileName):
         """Replaces the existing version of a file in the jobStore. Throws an exception if
         the file does not exist.
         """
         raise NotImplementedError()
-
+    
     @abstractmethod
     def readFile(self, jobStoreFileID, localFileName):
         """Copies the file referenced by jobStoreFileID to the given local file path. The version
         will be consistent with the last copy of the file written/updated.
         """
         raise NotImplementedError()
-
+    
     @abstractmethod
     def deleteFile(self, jobStoreFileID):
         """Deletes a file with the given jobStoreFileID. Throws an exception if the file
         does not exist.
         """
         raise NotImplementedError()
-
+    
     @abstractmethod
     def writeFileStream(self, jobStoreID):
         """As writeFile, but returns a fileHandle which can be written from. Handle must be closed
         to ensure transmission of the file.
         """
         raise NotImplementedError()
-
+    
     @abstractmethod
     def updateFileStream(self, jobStoreFileID):
         """As updateFile, but returns a fileHandle which can be written to. Handle must be closed
         to ensure transmission of the file.
         """
         raise NotImplementedError()
-
+    
     @abstractmethod
     def getEmptyFileStoreID(self, jobStoreID):
         """Returns the ID of a new, empty file.
         """
         raise NotImplementedError()
-
+    
     @abstractmethod
     def readFileStream(self, jobStoreFileID):
         """As readFile, but returns a file handle instead of a path.
         """
         raise NotImplementedError()
-
+    
     @abstractmethod
     def writeSharedFileStream(self, globalFileID):
         """Returns a writable file-handle to a global file using the globalFileID. 
         """
         raise NotImplementedError()
-
+    
     def updateConfig(self, config):
         """Updates the config.
         """
@@ -162,30 +155,29 @@
         fileHandle = self.writeSharedFileStream("config.xml")
         ET.ElementTree(config).write(fileHandle)
         fileHandle.close()
-
+    
     @abstractmethod
     def readSharedFileStream(self, globalFileID):
         """Returns a readable file-handle to the global file referenced by globalFileID.
         """
-<<<<<<< HEAD
         raise NotImplementedError()
-=======
-        pass
     
+    @abstractmethod
     def writeStats(self, statsString):
         """Writes the given stats string to the store of stats info.
         """
-        pass
+        raise NotImplementedError()
     
+    @abstractmethod
     def cleanStats(self):
         """Function used called by master process to cleanup the store used to collect stats.
         """
-        pass
+        raise NotImplementedError()
     
+    @abstractmethod
     def readStats(self, fileHandle):
         """Reads stats strings accumulated by "writeStats" function, writing each
         one to the given fileHandle. Returns the number of stat strings processed. Stats are
         only read once.
         """
-        pass
->>>>>>> 6b271045
+        raise NotImplementedError()